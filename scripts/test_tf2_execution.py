import contextlib
import itertools
import json
import logging
import os
from pathlib import Path
<<<<<<< HEAD
import itertools, contextlib
=======
>>>>>>> f8c07a5c

import numpy as np
import tensorflow as tf
from tqdm import tqdm

from checkmate.core.solvers.strategy_checkpoint_all import solve_checkpoint_all
from checkmate.core.solvers.strategy_chen import solve_chen_sqrtn
from checkmate.core.utils.definitions import PathLike
from checkmate.plot.definitions import checkmate_data_dir
from checkmate.tf2.execution import edit_graph
from checkmate.tf2.extraction import dfgraph_from_tf_function
from checkmate.tf2.util.load_keras_model import get_keras_model

logging.basicConfig(level=logging.INFO)
os.environ["KMP_DUPLICATE_LIB_OK"] = "True"

solve_chen_sqrtn_noap = lambda g: solve_chen_sqrtn(g, False)
solve_chen_sqrtn_ap = lambda g: solve_chen_sqrtn(g, True)


def get_data(dataset: str, batch_size=32):
    if dataset in ["mnist", "cifar10", "cifar100"]:
        dataset = eval("tf.keras.datasets.{}".format(dataset))
        (x_train, y_train), (x_test, y_test) = dataset.load_data()
        x_train, x_test = x_train / 255.0, x_test / 255.0
        if dataset == "mnist":
            x_train = x_train[..., tf.newaxis]
            x_test = x_test[..., tf.newaxis]
        train_ds = tf.data.Dataset.from_tensor_slices((x_train, y_train)).batch(batch_size)
        test_ds = tf.data.Dataset.from_tensor_slices((x_test, y_test)).batch(batch_size)
        return train_ds, test_ds
    else:
        raise ValueError("Invalid dataset " + str(dataset))


def make_model(dataset: str, model: str = "test"):
    if model == "test":
        from tensorflow.keras import Model
        from tensorflow.keras.layers import Dense, Flatten, Conv2D, BatchNormalization

        class MyModel(Model):
            def __init__(self):
                super(MyModel, self).__init__()
                self.bn = BatchNormalization()
                self.conv1 = Conv2D(32, 3, activation="relu")
                self.flatten = Flatten()
                self.d1 = Dense(128, activation="relu")
                self.d2 = Dense(10, activation="softmax")

            def call(self, x):
                x = self.bn(x)
                x = self.conv1(x)
                x = self.flatten(x)
                x = self.d1(x)
                return self.d2(x)

        return MyModel()
    else:
        shapes = {
            "mnist": ((28, 28, 1), 10),
            "cifar10": ((32, 32, 3), 10),
            "cifar100": ((32, 32, 3), 100),
            "imagenet": ((224, 224, 3), 1000),
        }
        return get_keras_model(model, input_shape=shapes[dataset][0], num_classes=shapes[dataset][1])


def train_model(train_ds, test_ds, train_step, test_step, train_loss, train_accuracy, test_loss, test_accuracy, n_epochs=1):
    train_losses = []
    for epoch in range(n_epochs):
        # Reset the metrics at the start of the next epoch
        train_loss.reset_states()
        train_accuracy.reset_states()
        test_loss.reset_states()
        test_accuracy.reset_states()

        train_ds_limit = list(itertools.islice(train_ds, 1000))
        for images, labels in tqdm(train_ds_limit, "Train", total=len(list(train_ds_limit))):
            train_step(images, labels)
            train_losses.append(train_loss.result())

        test_ds_limit = list(itertools.islice(test_ds, 1000))
        for images, labels in tqdm(test_ds_limit, "Test", total=len(list(test_ds_limit))):
            test_step(images, labels)

        print(
            f"Epoch {epoch + 1}, Loss: {train_loss.result()}, Accuracy: {train_accuracy.result() * 100}, ",
            f"Test Loss: {test_loss.result()}, Test Accuracy: {test_accuracy.result() * 100}",
        )
    return train_losses


def _build_model_via_solver(dataset: str, model_name: str, train_signature, solver):
    logging.info("Configuring model " + str(model_name))
    model_check = make_model(dataset, model_name)
    loss_object = tf.keras.losses.SparseCategoricalCrossentropy()
    optimizer = tf.keras.optimizers.Adam()

    train_loss = tf.keras.metrics.Mean(name="train_loss")
    train_accuracy = tf.keras.metrics.SparseCategoricalAccuracy(name="train_accuracy")
    test_loss = tf.keras.metrics.Mean(name="test_loss")
    test_accuracy = tf.keras.metrics.SparseCategoricalAccuracy(name="test_accuracy")

    logging.info("Building checkpointed model via checkmate")

    @tf.function(input_signature=train_signature)
    def grads_check(images, labels):
        with tf.GradientTape() as check_tape:
            predictions = model_check(images)
            loss = loss_object(labels, predictions)
        gradients = check_tape.gradient(loss, model_check.trainable_variables)
        train_loss(loss)
        train_accuracy(labels, predictions)
        return gradients

    fn = grads_check.get_concrete_function()
    g = dfgraph_from_tf_function(fn)
    sqrtn_fn = edit_graph(fn, g.op_dict, solver(g).schedule)

    @tf.function
    def train_step_check(images, labels):
        gradients = sqrtn_fn(images, labels)
        optimizer.apply_gradients(zip(gradients, model_check.trainable_variables))

    @tf.function
    def test_step_check(images, labels):
        predictions = model_check(images)
        t_loss = loss_object(labels, predictions)
        test_loss(t_loss)
        test_accuracy(labels, predictions)

    return sqrtn_fn, train_step_check, test_step_check, train_loss, train_accuracy, test_loss, test_accuracy


def save_checkpoint_chrome_trace(dataset: str, model_name: str, log_base: PathLike, batch_size: int = 32):
    def trace_solver_solution(save_path: PathLike, train_ds, solver):
        import tensorflow.compat.v1 as tf1
        from tensorflow.python.client import timeline

        data_iter = train_ds.__iter__()
        data_list = [x.numpy() for x in data_iter.next()]
        with tf1.Session() as sess:
            sqrtn_fn, *_ = _build_model_via_solver(dataset, model_name, train_ds.element_spec, solver)
            out = sqrtn_fn(*[tf1.convert_to_tensor(x) for x in data_list])

            run_meta = tf1.RunMetadata()
            sess.run(tf1.global_variables_initializer())
            sess.run(out, options=tf1.RunOptions(trace_level=tf1.RunOptions.FULL_TRACE), run_metadata=run_meta)
            t1 = timeline.Timeline(run_meta.step_stats)
            lctf = t1.generate_chrome_trace_format()

        with Path(save_path).open("w") as f:
            f.write(lctf)

    log_base = Path(log_base)
    log_base.mkdir(parents=True, exist_ok=True)
    train_ds, test_ds = get_data(dataset, batch_size=batch_size)
    trace_solver_solution(log_base / "check_all.json", train_ds, solve_checkpoint_all)
    trace_solver_solution(log_base / "check_sqrtn_noap.json", train_ds, solve_chen_sqrtn_noap)


def compare_checkpoint_loss_curves(dataset: str, model_name: str, n_epochs: int = 1, batch_size: int = 32):
    def test_baseline(train_ds, test_ds, epochs=5):
        logging.info("Configuring basic model")
        model = make_model(dataset=dataset, model=model_name)
        loss_object = tf.keras.losses.SparseCategoricalCrossentropy()
        optimizer = tf.keras.optimizers.Adam()

        train_loss = tf.keras.metrics.Mean(name="train_loss")
        train_accuracy = tf.keras.metrics.SparseCategoricalAccuracy(name="train_accuracy")
        test_loss = tf.keras.metrics.Mean(name="test_loss")
        test_accuracy = tf.keras.metrics.SparseCategoricalAccuracy(name="test_accuracy")

        @tf.function
        def train_step(images, labels):
            with tf.GradientTape() as tape:
                predictions = model(images)
                loss = loss_object(labels, predictions)
            gradients = tape.gradient(loss, model.trainable_variables)
            optimizer.apply_gradients(zip(gradients, model.trainable_variables))
            train_loss(loss)
            train_accuracy(labels, predictions)

        @tf.function
        def test_step(images, labels):
            predictions = model(images)
            t_loss = loss_object(labels, predictions)
            test_loss(t_loss)
            test_accuracy(labels, predictions)

        logging.info("Training baseline model")
        orig_losses = train_model(
            train_ds, test_ds, train_step, test_step, train_loss, train_accuracy, test_loss, test_accuracy, n_epochs=epochs
        )
        return orig_losses

    def test_checkpointed(train_ds, test_ds, solver, epochs=1):
        check_model = _build_model_via_solver(dataset, model_name, train_ds.element_spec, solver)
        _, train_step_check, test_step_check, train_loss, train_accuracy, test_loss, test_accuracy = check_model
        logging.info("Training checkpointed model")
        sqrtn_losses = train_model(
            train_ds,
            test_ds,
            train_step_check,
            test_step_check,
            train_loss,
            train_accuracy,
            test_loss,
            test_accuracy,
            n_epochs=epochs,
        )
        return sqrtn_losses

    import matplotlib.pyplot as plt
    import seaborn as sns

    sns.set_style("darkgrid")

    train_ds, test_ds = get_data(dataset, batch_size=batch_size)
<<<<<<< HEAD
    memdmp = "TF_BFC_MEMORY_DUMP"
    if memdmp in os.environ.keys():
        memdir = os.environ[memdmp]
    else:
        memdir = False

    data = {}

    # TODO test:  does changing order change results?  If so, refactor

    if memdir:
        os.environ[memdmp] = memdir + "/baseline"
    data["baseline"] = (listify(test_baseline(train_ds, test_ds, n_epochs)),)
    if memdir:
        os.environ[memdmp] = memdir + "/ckpt_all"
    data["checkpoint_all"] = (listify(test_checkpointed(train_ds, test_ds, solve_checkpoint_all, epochs=n_epochs)),)
    if memdir:
        os.environ[memdmp] = memdir + "/ckpt_sqrt"
=======
    data = {}

    data["baseline"] = (listify(test_baseline(train_ds, test_ds, n_epochs)),)
    data["checkpoint_all"] = (listify(test_checkpointed(train_ds, test_ds, solve_checkpoint_all, epochs=n_epochs)),)
>>>>>>> f8c07a5c
    data["checkpoint_sqrtn_ap"] = (listify(test_checkpointed(train_ds, test_ds, solve_chen_sqrtn_ap, epochs=n_epochs)),)
    # "checkpoint_sqrtn_noap": (test_checkpointed(train_ds, test_ds, solve_chen_sqrtn_noap, epochs=n_epochs)),
    data["optimal_ilp"] = (listify(test_checkpointed(train_ds, test_ds, solve_chen_sqrtn_ap, epochs=n_epochs)),)
    for loss_name, loss_data in data.items():
        plt.plot(loss_data, label=loss_name)
    plt.legend(loc="upper right")
    (checkmate_data_dir() / "exec").mkdir(parents=True, exist_ok=True)
    plt.savefig(checkmate_data_dir() / "exec" / "{}_{}_bs{}_epochs{}.pdf".format(dataset, model_name, batch_size, n_epochs))
    with (checkmate_data_dir() / "exec" / "{}_{}_bs{}_epochs{}.json".format(dataset, model_name, batch_size, n_epochs)).open(
        "w"
    ) as f:
        json.dump(data, f)


def listify(res):
    return np.array(res).tolist()


@contextlib.contextmanager
def options(options):
    old_opts = tf.config.optimizer.get_experimental_options()
    tf.config.optimizer.set_experimental_options(options)
    try:
        yield
    finally:
        tf.config.optimizer.set_experimental_options(old_opts)<|MERGE_RESOLUTION|>--- conflicted
+++ resolved
@@ -4,10 +4,6 @@
 import logging
 import os
 from pathlib import Path
-<<<<<<< HEAD
-import itertools, contextlib
-=======
->>>>>>> f8c07a5c
 
 import numpy as np
 import tensorflow as tf
@@ -227,7 +223,6 @@
     sns.set_style("darkgrid")
 
     train_ds, test_ds = get_data(dataset, batch_size=batch_size)
-<<<<<<< HEAD
     memdmp = "TF_BFC_MEMORY_DUMP"
     if memdmp in os.environ.keys():
         memdir = os.environ[memdmp]
@@ -246,12 +241,6 @@
     data["checkpoint_all"] = (listify(test_checkpointed(train_ds, test_ds, solve_checkpoint_all, epochs=n_epochs)),)
     if memdir:
         os.environ[memdmp] = memdir + "/ckpt_sqrt"
-=======
-    data = {}
-
-    data["baseline"] = (listify(test_baseline(train_ds, test_ds, n_epochs)),)
-    data["checkpoint_all"] = (listify(test_checkpointed(train_ds, test_ds, solve_checkpoint_all, epochs=n_epochs)),)
->>>>>>> f8c07a5c
     data["checkpoint_sqrtn_ap"] = (listify(test_checkpointed(train_ds, test_ds, solve_chen_sqrtn_ap, epochs=n_epochs)),)
     # "checkpoint_sqrtn_noap": (test_checkpointed(train_ds, test_ds, solve_chen_sqrtn_noap, epochs=n_epochs)),
     data["optimal_ilp"] = (listify(test_checkpointed(train_ds, test_ds, solve_chen_sqrtn_ap, epochs=n_epochs)),)
