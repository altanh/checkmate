import logging
import subprocess

import psutil
import tensorflow as tf

<<<<<<< HEAD
from checkmate.core.solvers.strategy_chen import solve_chen_sqrtn
=======
>>>>>>> e88a3d94
try:
except:
<<<<<<< HEAD
    from checkmate.core.solvers.gurobi_solver import solve_ilp_gurobi as solver
    try:
        from checkmate.core.solvers.cvxpy_solver import solve_checkmate_cvxpy as solver
    except:
        solver = solve_chen_sqrtn
=======
    from checkmate.core.solvers.cvxpy_solver import solve_checkmate_cvxpy as solver
>>>>>>> e88a3d94
from checkmate.tf2.execution import edit_graph
from checkmate.tf2.extraction import dfgraph_from_tf_function


def set_opts():
    opts = {}
    # tf.config.optimizer.set_jit(False)
    # opts["dependency"] = False
    opts["remapper"] = False
    tf.config.optimizer.set_experimental_options(opts)


def _using_gpu_check():
    return tf.test.is_gpu_available() and tf.test.is_built_with_cuda()


def nvidiasmi_query(query="memory.total"):
    # from https://discuss.pytorch.org/t/access-gpu-memory-usage-in-pytorch/3192/4
    mem = subprocess.check_output(
        ["nvidia-smi", "--query-gpu={}".format(query), "--format=csv,nounits,noheader"], encoding="utf-8"
    )
    query_result_list = [int(x) for x in mem.strip().split("\n")]
    return dict(zip(range(len(query_result_list)), query_result_list))


def _get_gpu_memory_bytes():
    if _using_gpu_check():  # choose based on available GPU RAM
        gpu_ram = nvidiasmi_query("memory.total")
        budget = min(gpu_ram.values()) * 0.9
        logging.info(
            "[checkmate] No budget specified; defaulting to the minimum amount of total GPU RAM on any single "
            "GPU, {0:.2f}MB".format(budget)
        )
    else:  # choose based available system memory
        budget = psutil.virtual_memory().available * 0.8 / 1000000
        logging.debug("[checkmate] No GPU detected, using system DRAM on CPU")
        logging.info("[checkmate] No budget specified; defaulting to {0:.2f}MB".format(budget))
    return budget * 1000000


def get_function(model, input_shape, label_shape, optimizer, loss):
    @tf.function
    def grads_check(data, label):
        with tf.GradientTape() as check_tape:
            predictions = model(data)
            loss_val = loss(label, predictions)
        gradients = check_tape.gradient(loss_val, model.trainable_variables)
        return predictions, loss_val, gradients

    return grads_check


def compile_tf2(
    model: tf.keras.Model, loss, optimizer, input_spec=None, label_spec=None, scheduler=solver, budget="auto", **kwargs
):
    set_opts()
    """
    Checkmate optimizes your DNN graphs to consume less GPU memory. Call this function using a tf.function
    :param model: a keras Model to optimize
    :param loss: loss function to use when training
    :param input_spec: tf.TensorSpec list that corresponds to model inputs
    :param budget:
    """
    # set input, output shapes
    if model.input_spec is None and input_spec is None:
        raise ValueError(
            "Keras model has not been compiled yet! If model.input_spec is not defined, then input_spec "
            "parameter must be set in the call to checkmate.tensorflow2.compile."
        )
    if label_spec is None:
        raise ValueError(
            "Checkmate needs the shape of the label in order to calculate the size of all operations. Pass in"
            "an example input or tf.TensorSpec object representing the shape of the label."
        )
    input_spec = model.input_spec if input_spec is None else input_spec

    # query budget if not specified
    if budget == "auto":
        budget = _get_gpu_memory_bytes()

    # build gradient function for model
    @tf.function
    def grads_check(data, label):
        with tf.GradientTape() as check_tape:
            predictions = model(data)
            loss_val = loss(label, predictions)
        gradients = check_tape.gradient(loss_val, model.trainable_variables)
        return predictions, loss_val, gradients

    fn = grads_check.get_concrete_function(input_spec, label_spec)
    g = dfgraph_from_tf_function(fn)

    # choose solver and calculate solver
    sched_result = scheduler(g, budget, **kwargs)
    if not sched_result.feasible:
        logging.error(
            "[checkmate] Checkmate solver could find no feasible schedule for the specificed budget of {}".format(budget)
        )
        raise ValueError("No feasible solution for specified budget of {}".format(budget))
    logging.debug("[checkmate] Schedule solved")

    # create recomputed gradient function
    def clean_bs(tensorspec):
        newshape = list(tensorspec.shape)
        newshape[0] = None
        return tf.TensorSpec(shape=newshape, dtype=tensorspec.dtype)

    fn_nobatchsize = grads_check.get_concrete_function(clean_bs(input_spec), clean_bs(label_spec))
    grad_fn_check = edit_graph(fn_nobatchsize, g.op_dict, sched_result.schedule)

    @tf.function
    def train_step_check(data, labels):
        predictions, loss_val, gradients = grad_fn_check(data, labels)
        optimizer.apply_gradients(zip(gradients, model.trainable_variables))
        return predictions, loss_val

    return train_step_check<|MERGE_RESOLUTION|>--- conflicted
+++ resolved
@@ -4,21 +4,10 @@
 import psutil
 import tensorflow as tf
 
-<<<<<<< HEAD
-from checkmate.core.solvers.strategy_chen import solve_chen_sqrtn
-=======
->>>>>>> e88a3d94
 try:
+    from checkmate.core.solvers.gurobi_solver import solve_ilp_gurobi as solver
 except:
-<<<<<<< HEAD
-    from checkmate.core.solvers.gurobi_solver import solve_ilp_gurobi as solver
-    try:
-        from checkmate.core.solvers.cvxpy_solver import solve_checkmate_cvxpy as solver
-    except:
-        solver = solve_chen_sqrtn
-=======
     from checkmate.core.solvers.cvxpy_solver import solve_checkmate_cvxpy as solver
->>>>>>> e88a3d94
 from checkmate.tf2.execution import edit_graph
 from checkmate.tf2.extraction import dfgraph_from_tf_function
 
